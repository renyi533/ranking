<div itemscope itemtype="http://developers.google.com/ReferenceObject">
<meta itemprop="name" content="tfr.metrics.ordered_pair_accuracy" />
<meta itemprop="path" content="Stable" />
</div>

# tfr.metrics.ordered_pair_accuracy

<!-- Insert buttons and diff -->

<table class="tfo-notebook-buttons tfo-api" align="left">

<td>
  <a target="_blank" href="https://github.com/tensorflow/ranking/tree/master/tensorflow_ranking/python/metrics.py">
    <img src="https://www.tensorflow.org/images/GitHub-Mark-32px.png" />
    View source on GitHub
  </a>
</td></table>

<<<<<<< HEAD
<!-- Start diff -->

=======
>>>>>>> fa4fd398
Computes the percentage of correctly ordered pair.

```python
tfr.metrics.ordered_pair_accuracy(
    labels, predictions, weights=None, name=None
)
```

<!-- Placeholder for "Used in" -->

For any pair of examples, we compare their orders determined by `labels` and
`predictions`. They are correctly ordered if the two orders are compatible. That
is, labels l_i > l_j and predictions s_i > s_j and the weight for this pair is
the weight from the l_i.

#### Args:

*   <b>`labels`</b>: A `Tensor` of the same shape as `predictions`.
*   <b>`predictions`</b>: A `Tensor` with shape [batch_size, list_size]. Each
    value is the ranking score of the corresponding example.
*   <b>`weights`</b>: A `Tensor` of the same shape of predictions or
    [batch_size, 1]. The former case is per-example and the latter case is
    per-list.
*   <b>`name`</b>: A string used as the name for this metric.

#### Returns:

A metric for the accuracy or ordered pairs.<|MERGE_RESOLUTION|>--- conflicted
+++ resolved
@@ -16,11 +16,6 @@
   </a>
 </td></table>
 
-<<<<<<< HEAD
-<!-- Start diff -->
-
-=======
->>>>>>> fa4fd398
 Computes the percentage of correctly ordered pair.
 
 ```python
