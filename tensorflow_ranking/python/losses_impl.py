# Copyright 2021 The TensorFlow Ranking Authors.
#
# Licensed under the Apache License, Version 2.0 (the "License");
# you may not use this file except in compliance with the License.
# You may obtain a copy of the License at
#
#     http://www.apache.org/licenses/LICENSE-2.0
#
# Unless required by applicable law or agreed to in writing, software
# distributed under the License is distributed on an "AS IS" BASIS,
# WITHOUT WARRANTIES OR CONDITIONS OF ANY KIND, either express or implied.
# See the License for the specific language governing permissions and
# limitations under the License.

"""Implements the losses for TF-Ranking.

The test cases are mainly on losses_test.py.
"""

from __future__ import absolute_import
from __future__ import division
from __future__ import print_function

import abc
import math

import tensorflow as tf

from tensorflow_ranking.python import utils

# The smallest probability that is used to derive smallest logit for invalid or
# padding entries.
_EPSILON = 1e-10


def _check_tensor_shapes(tensors):
  """Checks the tensor shapes to be compatible."""
  for tensor in tensors:
    tensor = tf.convert_to_tensor(value=tensor)
    tensor.get_shape().assert_has_rank(2)
    tensor.get_shape().assert_is_compatible_with(
        tf.convert_to_tensor(value=tensors[0]).get_shape())


def _apply_pairwise_op(op, tensor):
  """Applies the op on tensor in the pairwise manner."""
  _check_tensor_shapes([tensor])
  return op(tf.expand_dims(tensor, 2), tf.expand_dims(tensor, 1))


def _get_valid_pairs_and_clean_labels(labels):
  """Returns a boolean Tensor for valid pairs and cleaned labels."""
  labels = tf.convert_to_tensor(value=labels)
  labels.get_shape().assert_has_rank(2)
  is_valid = utils.is_label_valid(labels)
  valid_pairs = _apply_pairwise_op(tf.logical_and, is_valid)
  labels = tf.compat.v1.where(is_valid, labels, tf.zeros_like(labels))
  return valid_pairs, labels


def approx_ranks(logits):
  r"""Computes approximate ranks given a list of logits.

  Given a list of logits, the rank of an item in the list is one plus the total
  number of items with a larger logit. In other words,

    rank_i = 1 + \sum_{j \neq i} I_{s_j > s_i},

  where "I" is the indicator function. The indicator function can be
  approximated by a generalized sigmoid:

    I_{s_j < s_i} \approx 1/(1 + exp(-(s_j - s_i)/temperature)).

  This function approximates the rank of an item using this sigmoid
  approximation to the indicator function. This technique is at the core
  of "A general approximation framework for direct optimization of
  information retrieval measures" by Qin et al.

  Args:
    logits: A `Tensor` with shape [batch_size, list_size]. Each value is the
      ranking score of the corresponding item.

  Returns:
    A `Tensor` of ranks with the same shape as logits.
  """
  list_size = tf.shape(input=logits)[1]
  x = tf.tile(tf.expand_dims(logits, 2), [1, 1, list_size])
  y = tf.tile(tf.expand_dims(logits, 1), [1, list_size, 1])
  pairs = tf.sigmoid(y - x)
  return tf.reduce_sum(input_tensor=pairs, axis=-1) + .5


def inverse_max_dcg(labels,
                    gain_fn=lambda labels: tf.pow(2.0, labels) - 1.,
                    rank_discount_fn=lambda rank: 1. / tf.math.log1p(rank),
                    topn=None):
  """Computes the inverse of max DCG.

  Args:
    labels: A `Tensor` with shape [batch_size, list_size]. Each value is the
      graded relevance of the corresponding item.
    gain_fn: A gain function. By default this is set to: 2^label - 1.
    rank_discount_fn: A discount function. By default this is set to:
      1/log(1+rank).
    topn: An integer as the cutoff of examples in the sorted list.

  Returns:
    A `Tensor` with shape [batch_size, 1].
  """
  ideal_sorted_labels, = utils.sort_by_scores(labels, [labels], topn=topn)
  rank = tf.range(tf.shape(input=ideal_sorted_labels)[1]) + 1
  discounted_gain = gain_fn(ideal_sorted_labels) * rank_discount_fn(
      tf.cast(rank, dtype=tf.float32))
  discounted_gain = tf.reduce_sum(
      input_tensor=discounted_gain, axis=1, keepdims=True)
  return tf.compat.v1.where(
      tf.greater(discounted_gain, 0.), 1. / discounted_gain,
      tf.zeros_like(discounted_gain))

def dcg(labels, ranks=None, perm_mat=None):
  """Computes DCG from labels and ranks.

  Args:
    labels: A `Tensor` with shape [batch_size, list_size], representing graded
      relevance.
    ranks: A `Tensor` of the same shape as labels, or [1, list_size], or None.
      If ranks=None, we assume the labels are sorted in their rank.
    perm_mat: A `Tensor` with shape [batch_size, list_size, list_size] or None.
      Permutation matrices with rows correpond to the ranks and columns
      correspond to the indices. An argmax over each row gives the index of the
      element at the corresponding rank.

  Returns:
    A `tensor` of DCG, ApproxDCG, or ExpectedDCG of shape [batch_size, 1].
  """
  if ranks is not None and perm_mat is not None:
    raise ValueError('Cannot use both ranks and perm_mat simultaneously.')

  if ranks is None:
    list_size = tf.shape(labels)[1]
    ranks = tf.range(list_size) + 1
  discounts = 1. / tf.math.log1p(tf.cast(ranks, dtype=tf.float32))
  gains = tf.pow(2., tf.cast(labels, dtype=tf.float32)) - 1.
  if perm_mat is not None:
    gains = tf.reduce_sum(
        input_tensor=perm_mat * tf.expand_dims(gains, 1), axis=-1)
  dcg = tf.reduce_sum(input_tensor=gains * discounts, axis=-1, keepdims=True)

  return dcg

def ndcg(labels, ranks=None, perm_mat=None):
  """Computes NDCG from labels and ranks.

  Args:
    labels: A `Tensor` with shape [batch_size, list_size], representing graded
      relevance.
    ranks: A `Tensor` of the same shape as labels, or [1, list_size], or None.
      If ranks=None, we assume the labels are sorted in their rank.
    perm_mat: A `Tensor` with shape [batch_size, list_size, list_size] or None.
      Permutation matrices with rows correpond to the ranks and columns
      correspond to the indices. An argmax over each row gives the index of the
      element at the corresponding rank.

  Returns:
    A `tensor` of NDCG, ApproxNDCG, or ExpectedNDCG of shape [batch_size, 1].
  """
  dcg_val = dcg(labels, ranks, perm_mat)
  normalized_dcg = dcg_val * inverse_max_dcg(labels)

  return normalized_dcg


class _LambdaWeight(object, metaclass=abc.ABCMeta):
  """Interface for ranking metric optimization.

  This class wraps weights used in the LambdaLoss framework for ranking metric
  optimization (https://ai.google/research/pubs/pub47258). Such an interface is
  to be instantiated by concrete lambda weight models. The instance is used
  together with standard loss such as logistic loss and softmax loss.
  """

  @abc.abstractmethod
  def pair_weights(self, labels, ranks):
    """Returns the weight adjustment `Tensor` for example pairs.

    Args:
      labels: A dense `Tensor` of labels with shape [batch_size, list_size].
      ranks: A dense `Tensor` of ranks with the same shape as `labels` that are
        sorted by logits.

    Returns:
      A `Tensor` that can weight example pairs.
    """
    raise NotImplementedError('Calling an abstract method.')

  def individual_weights(self, labels, ranks):
    """Returns the weight `Tensor` for individual examples.

    Args:
      labels: A dense `Tensor` of labels with shape [batch_size, list_size].
      ranks: A dense `Tensor` of ranks with the same shape as `labels` that are
        sorted by logits.

    Returns:
      A `Tensor` that can weight individual examples.
    """
    del ranks
    return labels


class DCGLambdaWeight(_LambdaWeight):
  """LambdaWeight for Discounted Cumulative Gain metric."""

  def __init__(self,
               topn=None,
               gain_fn=lambda label: label,
               rank_discount_fn=lambda rank: 1. / rank,
               normalized=False,
               smooth_fraction=0.):
    """Constructor.

    Ranks are 1-based, not 0-based. Given rank i and j, there are two types of
    pair weights:
      u = |rank_discount_fn(|i-j|) - rank_discount_fn(|i-j| + 1)|
      v = |rank_discount_fn(i) - rank_discount_fn(j)|
    where u is the newly introduced one in LambdaLoss paper
    (https://ai.google/research/pubs/pub47258) and v is the original one in the
    LambdaMART paper "From RankNet to LambdaRank to LambdaMART: An Overview".
    The final pair weight contribution of ranks is
      (1-smooth_fraction) * u + smooth_fraction * v.

    Args:
      topn: (int) The topn for the DCG metric.
      gain_fn: (function) Transforms labels.
      rank_discount_fn: (function) The rank discount function.
      normalized: (bool) If True, normalize weight by the max DCG.
      smooth_fraction: (float) parameter to control the contribution from
        LambdaMART.
    """
    self._topn = topn
    self._gain_fn = gain_fn
    self._rank_discount_fn = rank_discount_fn
    self._normalized = normalized
    assert 0. <= smooth_fraction <= 1., (
        'smooth_fraction %s should be in range [0, 1].' % smooth_fraction)
    self._smooth_fraction = smooth_fraction

  def pair_weights(self, labels, ranks):
    """See `_LambdaWeight`."""
    with tf.compat.v1.name_scope(name='dcg_lambda_weight'):
      _check_tensor_shapes([labels, ranks])
      valid_pair, labels = _get_valid_pairs_and_clean_labels(labels)
      gain = self._gain_fn(labels)
      if self._normalized:
        gain *= inverse_max_dcg(
            labels,
            gain_fn=self._gain_fn,
            rank_discount_fn=self._rank_discount_fn,
            topn=self._topn)
      pair_gain = _apply_pairwise_op(tf.subtract, gain)
      pair_gain *= tf.cast(valid_pair, dtype=tf.float32)

      list_size = tf.shape(input=labels)[1]
      topn = self._topn or list_size

      def _discount_for_relative_rank_diff():
        """Rank-based discount in the LambdaLoss paper."""
        # The LambdaLoss is not well defined when topn is active and topn <
        # list_size.
        # The following implementation is based on Equation 18 proposed in
        # https://research.google/pubs/pub47258/. We may need to revisit this
        # later.
        pair_valid_rank = _apply_pairwise_op(
            tf.logical_or, tf.less_equal(ranks, topn))
        rank_diff = tf.cast(
            tf.abs(_apply_pairwise_op(tf.subtract, ranks)),
            dtype=tf.float32)
        pair_discount = tf.where(
            tf.logical_and(tf.greater(rank_diff, 0), pair_valid_rank),
            tf.abs(
                self._rank_discount_fn(rank_diff) -
                self._rank_discount_fn(rank_diff + 1)),
            tf.zeros_like(rank_diff))
        return pair_discount

      def _discount_for_absolute_rank():
        """Standard discount in the LambdaMART paper."""
        # When the rank discount is (1 / rank) for example, the discount is
        # |1 / r_i - 1 / r_j|. When i or j > topn, the discount becomes 0.
        rank_discount = tf.compat.v1.where(
            tf.greater(ranks, topn),
            tf.zeros_like(tf.cast(ranks, dtype=tf.float32)),
            self._rank_discount_fn(tf.cast(ranks, dtype=tf.float32)))
        pair_discount = tf.abs(_apply_pairwise_op(tf.subtract, rank_discount))
        return pair_discount

      u = _discount_for_relative_rank_diff()
      v = _discount_for_absolute_rank()
      pair_discount = (1. -
                       self._smooth_fraction) * u + self._smooth_fraction * v
      pair_weight = tf.abs(pair_gain) * pair_discount
      if self._topn is None:
        return pair_weight
      pair_mask = _apply_pairwise_op(tf.logical_or,
                                     tf.less_equal(ranks, self._topn))
      return pair_weight * tf.cast(pair_mask, dtype=tf.float32)

  def individual_weights(self, labels, ranks):
    """See `_LambdaWeight`."""
    with tf.compat.v1.name_scope(name='dcg_lambda_weight'):
      _check_tensor_shapes([labels, ranks])
      labels = tf.convert_to_tensor(value=labels)
      labels = tf.compat.v1.where(
          utils.is_label_valid(labels), labels, tf.zeros_like(labels))
      gain = self._gain_fn(labels)
      if self._normalized:
        gain *= inverse_max_dcg(
            labels,
            gain_fn=self._gain_fn,
            rank_discount_fn=self._rank_discount_fn,
            topn=self._topn)
      rank_discount = self._rank_discount_fn(tf.cast(ranks, dtype=tf.float32))
      return gain * rank_discount


class PrecisionLambdaWeight(_LambdaWeight):
  """LambdaWeight for Precision metric."""

  def __init__(self,
               topn,
               positive_fn=lambda label: tf.greater_equal(label, 1.0)):
    """Constructor.

    Args:
      topn: (int) The K in Precision@K metric.
      positive_fn: (function): A function on `Tensor` that output boolean True
        for positive examples. The rest are negative examples.
    """
    self._topn = topn
    self._positive_fn = positive_fn

  def pair_weights(self, labels, ranks):
    """See `_LambdaWeight`.

    The current implementation here is that for any pairs of documents i and j,
    we set the weight to be 1 if
      - i and j have different labels.
      - i <= topn and j > topn or i > topn and j <= topn.
    This is exactly the same as the original LambdaRank method. The weight is
    the gain of swapping a pair of documents.

    Args:
      labels: A dense `Tensor` of labels with shape [batch_size, list_size].
      ranks: A dense `Tensor` of ranks with the same shape as `labels` that are
        sorted by logits.

    Returns:
      A `Tensor` that can weight example pairs.
    """
    with tf.compat.v1.name_scope(name='precision_lambda_weight'):
      _check_tensor_shapes([labels, ranks])
      valid_pair, labels = _get_valid_pairs_and_clean_labels(labels)
      binary_labels = tf.cast(self._positive_fn(labels), dtype=tf.float32)
      label_diff = tf.abs(_apply_pairwise_op(tf.subtract, binary_labels))
      label_diff *= tf.cast(valid_pair, dtype=tf.float32)
      # i <= topn and j > topn or i > topn and j <= topn, i.e., xor(i <= topn, j
      # <= topn).
      rank_mask = _apply_pairwise_op(tf.math.logical_xor,
                                     tf.less_equal(ranks, self._topn))
      return label_diff * tf.cast(rank_mask, dtype=tf.float32)


class ListMLELambdaWeight(_LambdaWeight):
  """LambdaWeight for ListMLE cost function."""

  def __init__(self, rank_discount_fn):
    """Constructor.

    Ranks are 1-based, not 0-based.

    Args:
      rank_discount_fn: (function) The rank discount function.
    """
    self._rank_discount_fn = rank_discount_fn

  def pair_weights(self, labels, ranks):
    """See `_LambdaWeight`."""
    pass

  def individual_weights(self, labels, ranks):
    """See `_LambdaWeight`."""
    with tf.compat.v1.name_scope(name='p_list_mle_lambda_weight'):
      _check_tensor_shapes([labels, ranks])
      labels = tf.convert_to_tensor(value=labels)
      rank_discount = self._rank_discount_fn(tf.cast(ranks, dtype=tf.float32))
      return tf.ones_like(labels) * rank_discount


def _compute_ranks(logits, is_valid):
  """Computes ranks by sorting valid logits.

  Args:
    logits: A `Tensor` with shape [batch_size, list_size]. Each value is the
      ranking score of the corresponding item.
    is_valid: A `Tensor` of the same shape as `logits` representing validity of
      each entry.

  Returns:
    The `ranks` Tensor.
  """
  _check_tensor_shapes([logits, is_valid])
  # Only sort entries with is_valid = True.
  scores = tf.compat.v1.where(
      is_valid, logits, -1e-6 * tf.ones_like(logits) +
      tf.reduce_min(input_tensor=logits, axis=1, keepdims=True))
  return utils.sorted_ranks(scores)


def _pairwise_comparison(labels, logits, mask, pairwise_logits_op=tf.subtract):
  r"""Returns pairwise comparison `Tensor`s.

  Given a list of n items, the labels of graded relevance l_i and the logits
  s_i, we form n^2 pairs. For each pair, we have the following:

                        /
                        | 1   if l_i > l_j for valid l_i and l_j.
  * `pairwise_labels` = |
                        | 0   otherwise
                        \
  * `pairwise_logits` = pairwise_logits_op(s_i, s_j)

  Args:
    labels: A `Tensor` with shape [batch_size, list_size].
    logits: A `Tensor` with shape [batch_size, list_size].
    mask: A `Tensor` with shape [batch_size, list_size] indicating which entries
      are valid for computing the pairwise comparisons.
    pairwise_logits_op: A pairwise function which operates on 2 tensors.

  Returns:
    A tuple of (pairwise_labels, pairwise_logits) with each having the shape
    [batch_size, list_size, list_size].
  """
  # Compute the difference for all pairs in a list. The output is a Tensor with
  # shape [batch_size, list_size, list_size] where the entry [-1, i, j] stores
  # the information for pair (i, j).
  pairwise_label_diff = _apply_pairwise_op(tf.subtract, labels)
  pairwise_logits = _apply_pairwise_op(pairwise_logits_op, logits)
  # Only keep the case when l_i > l_j.
  pairwise_labels = tf.cast(
      tf.greater(pairwise_label_diff, 0), dtype=tf.float32)
  valid_pair = _apply_pairwise_op(tf.logical_and, mask)
  pairwise_labels *= tf.cast(valid_pair, dtype=tf.float32)
  return pairwise_labels, pairwise_logits


class GumbelSampler(object):
  """Random sampler for sampling gumbel distributed logits."""

  def __init__(self, name=None, sample_size=8, temperature=1.0, seed=None,
               ragged=False):
    """Constructor."""
    self._name = name
    self._sample_size = sample_size
    self._temperature = temperature
    self._seed = seed
    self._ragged = ragged

  def sample(self, labels, logits, weights=None):
    """Samples scores from Concrete(logits).

    If the sampler was constructed with `ragged=True` this method expects
    `labels`, `logits` and item-wise `weights` to be a `RaggedTensor`.

    Args:
      labels: A `Tensor` or `RaggedTensor` with shape [batch_size, list_size]
        same as `logits`, representing graded relevance. Or in the diversity
        tasks, a `Tensor` (or `RaggedTensor`) with shape [batch_size, list_size,
        subtopic_size]. Each value represents relevance to a subtopic, 1 for
        relevent subtopic, 0 for irrelevant, and -1 for paddings. When the
        actual subtopic number of a query is smaller than the `subtopic_size`,
        `labels` will be padded to `subtopic_size` with -1.
      logits: A `Tensor` or `RaggedTensor` with shape [batch_size, list_size].
        Each value is the ranking score of the corresponding item.
      weights: A scalar, a `Tensor` with shape [batch_size, 1] for list-wise
        weights, or a `Tensor` or `RaggedTensor` with shape [batch_size,
        list_size] for item-wise weights. If None, the weight of a list in the
        mini-batch is set to the sum of the labels of the items in that list.

    Returns:
      A tuple of expanded labels, logits, and weights where the first dimension
      is now batch_size * sample_size. Logit Tensors are sampled from
      Concrete(logits) while labels and weights are simply tiled so the
      resulting
      Tensor has the updated dimensions.
    """
    with tf.compat.v1.name_scope(self._name, 'gumbel_softmax_sample',
                                 (labels, logits, weights)):
      # Convert ragged tensors to dense and construct a mask.
      if self._ragged:
        is_weights_ragged = isinstance(weights, tf.RaggedTensor)
        labels, logits, weights, mask = utils.ragged_to_dense(
            labels, logits, weights)

      batch_size = tf.shape(input=labels)[0]
      list_size = tf.shape(input=labels)[1]

      # Expand labels.
      expanded_labels = tf.expand_dims(labels, 1)
      expanded_labels = tf.repeat(expanded_labels, [self._sample_size], axis=1)
      expanded_labels = utils.reshape_first_ndims(
          expanded_labels, 2, [batch_size * self._sample_size])

      # Sample logits from Concrete(logits).
      sampled_logits = tf.expand_dims(logits, 1)
      sampled_logits = tf.tile(sampled_logits, [1, self._sample_size, 1])
      sampled_logits += _sample_gumbel(
          [batch_size, self._sample_size, list_size], seed=self._seed)
      sampled_logits = tf.reshape(sampled_logits,
                                  [batch_size * self._sample_size, list_size])

      is_label_valid = utils.is_label_valid(expanded_labels)
      if is_label_valid.shape.rank > 2:
        is_label_valid = tf.reduce_any(is_label_valid, axis=-1)
      sampled_logits = tf.compat.v1.where(
          is_label_valid, sampled_logits / self._temperature,
          tf.math.log(1e-20) * tf.ones_like(sampled_logits))
      sampled_logits = tf.math.log(tf.nn.softmax(sampled_logits) + 1e-20)

      expanded_weights = weights
      if expanded_weights is not None:
        true_fn = lambda: tf.expand_dims(tf.expand_dims(expanded_weights, 1), 1)
        false_fn = lambda: tf.expand_dims(expanded_weights, 1)
        expanded_weights = tf.cond(
            pred=tf.math.equal(tf.rank(expanded_weights), 1),
            true_fn=true_fn,
            false_fn=false_fn)
        expanded_weights = tf.tile(expanded_weights, [1, self._sample_size, 1])
        expanded_weights = tf.reshape(expanded_weights,
                                      [batch_size * self._sample_size, -1])

      # Convert dense tensors back to ragged.
      if self._ragged:
        # Construct expanded mask for the number of samples.
        expanded_mask = tf.expand_dims(mask, 1)
        expanded_mask = tf.repeat(expanded_mask, [self._sample_size], axis=1)
        expanded_mask = tf.reshape(
            expanded_mask, [batch_size * self._sample_size, list_size])
        # Convert labels and sampled logits to ragged tensors.
        expanded_labels = tf.ragged.boolean_mask(expanded_labels, expanded_mask)
        sampled_logits = tf.ragged.boolean_mask(sampled_logits, expanded_mask)
        # If ragged weights were provided, convert dense weights back to ragged.
        if is_weights_ragged:
          expanded_weights = tf.ragged.boolean_mask(
              expanded_weights, expanded_mask)

      return expanded_labels, sampled_logits, expanded_weights


def _sample_gumbel(shape, eps=1e-20, seed=None):
  u = tf.random.uniform(shape, minval=0, maxval=1, dtype=tf.float32, seed=seed)
  return -tf.math.log(-tf.math.log(u + eps) + eps)


class _RankingLoss(object, metaclass=abc.ABCMeta):
  """Interface for ranking loss."""

  def __init__(self, name, lambda_weight=None, temperature=1.0, ragged=False):
    """Constructor.

    Args:
      name: A string used as the name for this loss.
      lambda_weight: A `_LambdaWeight` object.
      temperature: A float number to modify the logits=logits/temperature.
      ragged: A boolean indicating whether the input tensors are ragged.
    """
    self._name = name
    self._lambda_weight = lambda_weight
    self._temperature = temperature
    self._ragged = ragged

  @property
  def name(self):
    """The loss name."""
    return self._name

  def _prepare_and_validate_params(self, labels, logits, weights, mask):
    """Prepares and validate input parameters.

    Args:
      labels: A `Tensor` of the same shape as `logits` representing graded
        relevance.
      logits: A `Tensor` with shape [batch_size, list_size]. Each value is the
        ranking score of the corresponding item.
      weights: A scalar, a `Tensor` with shape [batch_size, 1] for list-wise
        weights, or a `Tensor` with shape [batch_size, list_size] for item-wise
        weights.
      mask: A `Tensor` of the same shape as logits indicating which entries are
        valid for computing the loss.

    Returns:
      A tuple (labels, logits, weights, mask) of `tf.Tensor` objects that are
      ready to be used in the loss.
    """
    if self._ragged:
      labels, logits, weights, mask = utils.ragged_to_dense(
          labels, logits, weights)

    if mask is None:
      mask = utils.is_label_valid(labels)

    if weights is None:
      weights = 1.0

    labels = tf.convert_to_tensor(labels)
    logits = tf.convert_to_tensor(logits)
    weights = tf.convert_to_tensor(weights)
    mask = tf.convert_to_tensor(mask)

    return labels, logits, weights, mask

  def compute_unreduced_loss(self, labels, logits, mask=None):
    """Computes the unreduced loss.

    Args:
      labels: A `Tensor` or `RaggedTensor` of the same shape as `logits`
        representing graded relevance.
      logits: A `Tensor` or `RaggedTensor` with shape [batch_size, list_size].
        Each value is the ranking score of the corresponding item.
      mask: An optional `Tensor` of the same shape as logits indicating which
        entries are valid for computing the loss. Will be ignored if the loss
        was constructed with ragged=True.

    Returns:
      A tuple(losses, loss_weights) that have the same shape.
    """
    labels, logits, _, mask = self._prepare_and_validate_params(
        labels, logits, None, mask)
    return self._compute_unreduced_loss_impl(labels, logits, mask)

  @abc.abstractmethod
  def _compute_unreduced_loss_impl(self, labels, logits, mask=None):
    """Implementation for the unreduced loss.

    Args:
      labels: A `Tensor` of the same shape as `logits` representing graded
        relevance.
      logits: A `Tensor` with shape [batch_size, list_size]. Each value is the
        ranking score of the corresponding item.
      mask: An optional `Tensor` of the same shape as logits indicating which
        entries are valid for computing the loss.

    Returns:
      A tuple(losses, loss_weights) that have the same shape.
    """
    raise NotImplementedError('Calling an abstract method.')

  def normalize_weights(self, labels, weights):
    """Normalizes weights.

    This is needed for `tf.estimator` given that the reduction may be
    `SUM_OVER_NONZERO_WEIGHTS`.

    This method is also needed to compute normalized weights when calling
    `compute_unreduced_loss`, which is done in the tf.keras losses.

    Args:
      labels: A `Tensor` of shape [batch_size, list_size] representing graded
        relevance.
      weights: A scalar, a `Tensor` with shape [batch_size, 1] for list-wise
        weights, or a `Tensor` with shape [batch_size, list_size] for item-wise
        weights.

    Returns:
      The normalized weights.
    """
    if self._ragged:
      labels, _, weights, _ = utils.ragged_to_dense(labels, None, weights)
    return self._normalize_weights_impl(labels, weights)

  def _normalize_weights_impl(self, labels, weights):
    """See `normalize_weights`."""
    del labels
    return 1.0 if weights is None else weights

  def get_logits(self, logits):
    """Computes logits rescaled by temperature.

    Args:
      logits: A `Tensor` with shape [batch_size, list_size]. Each value is the
        ranking score of the corresponding item.

    Returns:
      Tensor of rescaled logits.
    """
    if not tf.is_tensor(logits):
      logits = tf.convert_to_tensor(value=logits)
    return logits / self._temperature

  def compute(self, labels, logits, weights, reduction, mask=None):
    """Computes the reduced loss for tf.estimator (not tf.keras).

    Note that this function is not compatible with keras.

    Args:
      labels: A `Tensor` of the same shape as `logits` representing graded
        relevance.
      logits: A `Tensor` with shape [batch_size, list_size]. Each value is the
        ranking score of the corresponding item.
      weights: A scalar, a `Tensor` with shape [batch_size, 1] for list-wise
        weights, or a `Tensor` with shape [batch_size, list_size] for item-wise
        weights.
      reduction: One of `tf.losses.Reduction` except `NONE`. Describes how to
        reduce training loss over batch.
      mask: A `Tensor` of the same shape as logits indicating which entries are
        valid for computing the loss.

    Returns:
      Reduced loss for training and eval.
    """
    logits = self.get_logits(logits)
    losses, loss_weights = self._compute_unreduced_loss_impl(labels, logits,
                                                             mask)
    weights = tf.multiply(self._normalize_weights_impl(labels, weights),
                          loss_weights)
    return tf.compat.v1.losses.compute_weighted_loss(
        losses, weights, reduction=reduction)

  @abc.abstractmethod
  def compute_per_list(self, labels, logits, weights, mask=None):
    """Computes the per-list loss.

    Args:
      labels: A `Tensor` of the same shape as `logits` representing graded
        relevance.
      logits: A `Tensor` with shape [batch_size, list_size]. Each value is the
        ranking score of the corresponding item.
      weights: A scalar, a `Tensor` with shape [batch_size, 1] for list-wise
        weights, or a `Tensor` with shape [batch_size, list_size] for item-wise
        weights.
      mask: A `Tensor` of the same shape as logits indicating which entries are
        valid for computing the loss.

    Returns:
      A pair of `Tensor` objects of shape [batch_size] containing per-list
      losses and weights.
    """
    raise NotImplementedError('Calling an abstract method.')

  def eval_metric(self, labels, logits, weights, mask=None):
    """Computes the eval metric for the loss in tf.estimator (not tf.keras).

    Note that this function is not compatible with keras.

    Args:
      labels: A `Tensor` of the same shape as `logits` representing graded
        relevance.
      logits: A `Tensor` with shape [batch_size, list_size]. Each value is the
        ranking score of the corresponding item.
      weights: A scalar, a `Tensor` with shape [batch_size, 1] for list-wise
        weights, or a `Tensor` with shape [batch_size, list_size] for item-wise
        weights.
      mask: A `Tensor` of the same shape as logits indicating which entries are
        valid for computing the metric.

    Returns:
      A metric op.
    """
    losses, loss_weights = self._compute_unreduced_loss_impl(labels, logits,
                                                             mask)
    weights = tf.multiply(self._normalize_weights_impl(labels, weights),
                          loss_weights)
    return tf.compat.v1.metrics.mean(losses, weights)


class _PairwiseLoss(_RankingLoss, metaclass=abc.ABCMeta):
  """Interface for pairwise ranking loss."""

  @abc.abstractmethod
  def _pairwise_loss(self, pairwise_logits):
    """The loss of pairwise logits with l_i > l_j."""
    raise NotImplementedError('Calling an abstract method.')

  def _compute_unreduced_loss_impl(self, labels, logits, mask=None):
    """See `_RankingLoss`."""
    if mask is None:
      mask = utils.is_label_valid(labels)
    ranks = _compute_ranks(logits, mask)
    pairwise_labels, pairwise_logits = _pairwise_comparison(labels, logits,
                                                            mask)
    pairwise_weights = pairwise_labels
    if self._lambda_weight is not None:
      pairwise_weights *= self._lambda_weight.pair_weights(labels, ranks)
      # For LambdaLoss with relative rank difference, the scale of loss becomes
      # much smaller when applying LambdaWeight. This affects the training can
      # make the optimal learning rate become much larger. We use a heuristic to
      # scale it up to the same magnitude as standard pairwise loss.
      pairwise_weights *= tf.cast(tf.shape(input=labels)[1], dtype=tf.float32)

    pairwise_weights = tf.stop_gradient(
        pairwise_weights, name='weights_stop_gradient')
    return self._pairwise_loss(pairwise_logits), pairwise_weights

  def compute_per_list(self, labels, logits, weights, mask=None):
    """See `_RankingLoss`."""
    # Prepare input params.
    labels, logits, weights, mask = self._prepare_and_validate_params(
        labels, logits, weights, mask)

    # Pairwise losses and weights will be of shape
    # [batch_size, list_size, list_size].
    losses, loss_weights = self._compute_unreduced_loss_impl(labels, logits,
                                                             mask)
    weights = tf.multiply(self._normalize_weights_impl(labels, weights),
                          loss_weights)

    # Compute the weighted per-pair loss.
    weighted_per_pair_loss = tf.math.multiply(losses, weights)

    # Sum the inner dimensions to obtain per-list weights. For pairwise losses
    # this typically indicates the (weighted) number of pairwise preferences per
    # list.
    per_list_weights = tf.reduce_sum(weights, axis=[1, 2])

    # This computes the per-list losses by summing all weighted pairwise losses.
    per_list_losses = tf.reduce_sum(weighted_per_pair_loss, axis=[1, 2])

    # Normalize the per-list losses so that lists with different numbers of
    # pairs have comparable losses. The different numbers of pairs is reflected
    # in the per-list weights.
    per_list_losses = tf.math.divide_no_nan(per_list_losses, per_list_weights)

    return per_list_losses, per_list_weights

  def _normalize_weights_impl(self, labels, weights):
    """See _RankingLoss."""
    # The `weights` is item-wise and is applied non-symmetrically to update
    # pairwise_weights as
    #   pairwise_weights(i, j) = w_i * pairwise_weights(i, j).
    # This effectively applies to all pairs with l_i > l_j. Note that it is
    # actually symmetric when `weights` are constant per list, i.e., listwise
    # weights.
    if weights is None:
      weights = 1.
    weights = tf.compat.v1.where(
        utils.is_label_valid(labels),
        tf.ones_like(labels) * weights, tf.zeros_like(labels))
    return tf.expand_dims(weights, axis=2)


class PairwiseLogisticLoss(_PairwiseLoss):
  """Implements pairwise logistic loss."""

  def _pairwise_loss(self, pairwise_logits):
    """See `_PairwiseLoss`."""
    # The following is the same as log(1 + exp(-pairwise_logits)).
    return tf.nn.relu(-pairwise_logits) + tf.math.log1p(
        tf.exp(-tf.abs(pairwise_logits)))


class PairwiseHingeLoss(_PairwiseLoss):
  """Implements pairwise hinge loss."""

  def _pairwise_loss(self, pairwise_logits):
    """See `_PairwiseLoss`."""
    return tf.nn.relu(1 - pairwise_logits)


class PairwiseSoftZeroOneLoss(_PairwiseLoss):
  """Implements pairwise hinge loss."""

  def _pairwise_loss(self, pairwise_logits):
    """See `_PairwiseLoss`."""
    return tf.compat.v1.where(
        tf.greater(pairwise_logits, 0), 1. - tf.sigmoid(pairwise_logits),
        tf.sigmoid(-pairwise_logits))


class _ListwiseLoss(_RankingLoss):
  """Interface for listwise loss."""

  def _normalize_weights_impl(self, labels, weights):
    """See `_RankingLoss`."""
    if weights is None:
      return 1.0
    else:
      weights = tf.convert_to_tensor(value=weights)
      labels = tf.convert_to_tensor(value=labels)
      is_valid = utils.is_label_valid(labels)
      labels = tf.where(is_valid, labels, tf.zeros_like(labels))
      return tf.compat.v1.math.divide_no_nan(
          tf.reduce_sum(input_tensor=(weights * labels), axis=1, keepdims=True),
          tf.reduce_sum(input_tensor=labels, axis=1, keepdims=True))

  def compute_per_list(self, labels, logits, weights, mask=None):
    """See `_RankingLoss`."""
    # Prepare input params.
    labels, logits, weights, mask = self._prepare_and_validate_params(
        labels, logits, weights, mask)

    # Listwise losses and weights will be of shape [batch_size, 1].
    losses, loss_weights = self._compute_unreduced_loss_impl(labels, logits,
                                                             mask)
    weights = tf.multiply(self._normalize_weights_impl(labels, weights),
                          loss_weights)

    # This removes the inner dimension of size 1 to make the output shape
    # [batch_size].
    per_list_losses = tf.squeeze(losses, axis=1)
    per_list_weights = tf.squeeze(weights, axis=1)
    return per_list_losses, per_list_weights


class CircleLoss(_ListwiseLoss):
  """Implements circle loss.

  This is the Circle loss originally proposed by Sun et al.
  ["Circle Loss: A Unified Perspective of Pair Similarity Optimization"]. See
  https://arxiv.org/abs/2002.10857.

  For a model that outputs similarity scores `s` on data point with
  corresponding label y, the circle loss from Eq.(6) in the paper is
    L_circle = log(1 + sum_{i is p,j is n}
                   exp(gamma * (a_j * (s_j - d_n) - a_i * (s_i - d_p)))),
  defined for the binary label, p for data points with positive labels and n for
  data points with negative labels.
    a_i = relu(1 + margin - s_i)
    a_j = relu(s_j + margin)
    d_p = 1 - margin
    d_n = margin
  We can extend to non-binary labels with an indiactor function,
    L_circle = log(1 + sum_{i, j} I_{y_i > y_j}
                   exp(gamma * (a_j * (s_j - d_n) - a_i * (s_i - d_p)))),
  Note the loss takes only the similarity scores. We will clip any score value
  beyond 0 and 1 to confine the scores in [0, 1], please be aware of that.
  """

  def __init__(self,
               name,
               lambda_weight=None,
               gamma=64,
               margin=0.25,
               ragged=False):
    """Initializer.

    Args:
      name: A string used as the name for this loss.
      lambda_weight: A `_LambdaWeight` object.
      gamma: A float parameter used in circle loss.
      margin: A float parameter defining the margin in circle loss.
      ragged: A boolean indicating whether the input tensors are ragged.
    """
    super().__init__(
        name,
        lambda_weight=lambda_weight,
        temperature=1.0,
        ragged=ragged)
    self._margin = margin
    self._gamma = gamma

  def get_logits(self, logits):
    """See `_RankingLoss`."""
    # Add a clip to confine scores in [0, 1].
    return tf.clip_by_value(tf.convert_to_tensor(value=logits), 0., 1.)

  def _compute_unreduced_loss_impl(self, labels, logits, mask=None):
    """See `_RankingLoss`."""
    if mask is None:
      mask = utils.is_label_valid(labels)

    def circle_loss_pairwise_op(score_i, score_j):
      alpha_i = tf.stop_gradient(
          tf.nn.relu(1 - score_i + self._margin), name='circle_loss_alpha_pos')
      alpha_j = tf.stop_gradient(
          tf.nn.relu(score_j + self._margin), name='circle_loss_alpha_neg')
      return alpha_i * (1 - score_i - self._margin) + alpha_j * (
          score_j - self._margin)

    pairwise_labels, pairwise_logits = _pairwise_comparison(
        labels, logits, mask, pairwise_logits_op=circle_loss_pairwise_op)
    pairwise_weights = tf.stop_gradient(
        pairwise_labels, name='weights_stop_gradient')
    # TODO: try lambda_weights for circle loss.
    # Pairwise losses and weights will be of shape
    # [batch_size, list_size, list_size].
    losses = tf.exp(self._gamma * pairwise_logits)

    # This computes the per-list losses and weights for circle loss.
    per_list_losses = tf.math.log1p(
        tf.reduce_sum(tf.math.multiply(losses, pairwise_weights), axis=[1, 2]))
    per_list_weights = tf.reduce_sum(
        pairwise_weights, axis=[1, 2]) / tf.reduce_sum(
            tf.cast(pairwise_weights > 0, tf.float32), axis=[1, 2])

    # Return per-list losses and weights with shape [batch_size, 1].
    return tf.expand_dims(per_list_losses,
                          1), tf.expand_dims(per_list_weights, 1)


class SoftmaxLoss(_ListwiseLoss):
  """Implements softmax loss."""

  def precompute(self, labels, logits, weights, mask=None):
    """Precomputes Tensors for softmax cross entropy inputs."""
    if mask is None:
      mask = utils.is_label_valid(labels)
    ranks = _compute_ranks(logits, mask)
    # Reset the masked labels to 0 and reset the masked logits to a logit with
    # ~= 0 contribution in softmax.
    labels = tf.compat.v1.where(mask, labels, tf.zeros_like(labels))
    logits = tf.compat.v1.where(mask, logits,
                                tf.math.log(_EPSILON) * tf.ones_like(logits))
    if self._lambda_weight is not None and isinstance(self._lambda_weight,
                                                      DCGLambdaWeight):
      labels = self._lambda_weight.individual_weights(labels, ranks)
    if weights is not None:
      labels *= weights
    return labels, logits

  def _compute_unreduced_loss_impl(self, labels, logits, mask=None):
    """See `_RankingLoss`."""
    label_sum = tf.reduce_sum(input_tensor=labels, axis=1, keepdims=True)
    # Padding for rows with label_sum = 0.
    nonzero_mask = tf.greater(tf.reshape(label_sum, [-1]), 0.0)
    padded_labels = tf.compat.v1.where(nonzero_mask, labels,
                                       _EPSILON * tf.ones_like(labels))
    padded_label_sum = tf.reduce_sum(
        input_tensor=padded_labels, axis=1, keepdims=True)
    labels_for_softmax = padded_labels / padded_label_sum
    logits_for_softmax = logits
    # Padded labels have 0 weights in label_sum.
    weights_for_softmax = tf.reshape(label_sum, [-1])
    losses = tf.compat.v1.nn.softmax_cross_entropy_with_logits_v2(
        labels_for_softmax, logits_for_softmax)
    return losses, weights_for_softmax

  def compute(self, labels, logits, weights, reduction, mask=None):
    """See `_RankingLoss`."""
    logits = self.get_logits(logits)
    labels, logits = self.precompute(labels, logits, weights, mask)
    losses, weights = self._compute_unreduced_loss_impl(labels, logits, mask)
    return tf.compat.v1.losses.compute_weighted_loss(
        losses, weights, reduction=reduction)

  def eval_metric(self, labels, logits, weights, mask=None):
    """See `_RankingLoss`."""
    logits = self.get_logits(logits)
    labels, logits = self.precompute(labels, logits, weights, mask)
    losses, weights = self._compute_unreduced_loss_impl(labels, logits, mask)
    return tf.compat.v1.metrics.mean(losses, weights)

  def compute_per_list(self, labels, logits, weights, mask=None):
    """See `_RankingLoss`."""
    # Prepare input params.
    labels, logits, weights, mask = self._prepare_and_validate_params(
        labels, logits, weights, mask)

    # As opposed to the other listwise losses, SoftmaxLoss returns already
    # squeezed losses, which can be returned directly.
    logits = self.get_logits(logits)
    labels, logits = self.precompute(labels, logits, weights, mask)
    return self._compute_unreduced_loss_impl(labels, logits, mask)


class UniqueSoftmaxLoss(_ListwiseLoss):
  """Implements unique rating softmax loss."""

  def _compute_unreduced_loss_impl(self, labels, logits, mask=None):
    """See `_RankingLoss`."""
    if mask is None:
      mask = utils.is_label_valid(labels)
    labels = tf.compat.v1.where(mask, labels, tf.zeros_like(labels))
    logits = tf.compat.v1.where(mask, logits,
                                tf.math.log(_EPSILON) * tf.ones_like(logits))
    pairwise_labels, _ = _pairwise_comparison(labels, logits, mask)
    # Used in denominator to compute unique softmax probability for each doc.
    denominator_logits = tf.expand_dims(logits, axis=1) * pairwise_labels
    denominator_logits = tf.concat(
        [denominator_logits, tf.expand_dims(logits, axis=2)], axis=2)
    denominator_mask = tf.concat(
        [pairwise_labels,
         tf.expand_dims(tf.ones_like(logits), axis=2)], axis=2)
    denominator_logits = tf.where(
        tf.greater(denominator_mask, 0.0), denominator_logits, -1e-3 +
        tf.reduce_min(denominator_logits) * tf.ones_like(denominator_logits))
    logits_max = tf.reduce_max(denominator_logits, axis=-1, keepdims=True)
    # Subtract the max so that exp(denominator_logits) is numerically valid.
    denominator_logits -= logits_max
    logits -= tf.squeeze(logits_max, axis=-1)
    # Set gains for loss weights.
    gains = tf.pow(2.0, labels) - 1
    # Compute the softmax loss for each doc.
    per_doc_softmax = -logits + tf.math.log(
        tf.reduce_sum(tf.exp(denominator_logits) * denominator_mask, axis=-1))
    losses = tf.reduce_sum(per_doc_softmax * gains, axis=1, keepdims=True)
    return losses, tf.ones_like(losses)


class _PointwiseLoss(_RankingLoss):
  """Interface for pointwise loss."""

  def _normalize_weights_impl(self, labels, weights):
    """See _RankingLoss."""
    if weights is None:
      weights = 1.
    return tf.compat.v1.where(
        utils.is_label_valid(labels),
        tf.ones_like(labels) * weights, tf.zeros_like(labels))

  def compute_per_list(self, labels, logits, weights, mask=None):
    """See `_RankingLoss`."""
    # Prepare input params.
    labels, logits, weights, mask = self._prepare_and_validate_params(
        labels, logits, weights, mask)

    # Pointwise losses and weights will be of shape [batch_size, list_size].
    losses, loss_weights = self._compute_unreduced_loss_impl(labels, logits,
                                                             mask)
    weights = tf.multiply(self._normalize_weights_impl(labels, weights),
                          loss_weights)

    # Compute the weighted per-item loss.
    weighted_per_item_loss = tf.math.multiply(losses, weights)

    # Sum the inner dimensions to obtain per-list weights. For pointwise losses
    # this typically indicates the (weighted) number of items per list.
    per_list_weights = tf.reduce_sum(weights, axis=1)

    # This computes the per-list losses by summing all weighted per-item losses.
    per_list_losses = tf.reduce_sum(weighted_per_item_loss, axis=1)

    # Normalize the per-list losses so that lists with different numbers of
    # items have comparable losses. The different numbers of items is reflected
    # in the per-list weights.
    per_list_losses = tf.math.divide_no_nan(per_list_losses, per_list_weights)
    return per_list_losses, per_list_weights


class ClickEMLoss(_PointwiseLoss):
  """Implements the click EM loss with examination and relevance.

  The implementation is based on the the paper by Wang et al: "Position bias
  estimation for unbiased learning to rank in personal search." It assumes that
  a click is generated by a factorized model P(examination) * P(relevance),
  which are latent variables determined by `exam_logits` and `rel_logits`
  respectively. An EM algorithm is used for estimation and this function
  implements the expectation step to estimate the P(latent | observed), i.e.,
  P(examination | click) and P(relevance | click).
  """

  def __init__(self,
               name,
               temperature=1.0,
               exam_loss_weight=1.0,
               rel_loss_weight=1.0,
               ragged=False):
    super().__init__(name, None, temperature, ragged)
    self._exam_loss_weight = exam_loss_weight
    self._rel_loss_weight = rel_loss_weight

  def _compute_latent_prob(self, clicks, exam_logits, rel_logits):
    """Computes the probability of latent variables in EM.

    The original compuation is as follows and can be unstable:
      exam_prob = sigmoid(exam_logits)
      rel_prob = sigmoid(rel_logits)
      exam_prob_posterior = exam_prob * (1 - rel_prob) / (1 - exam_prob *
        rel_prob)
      rel_prob_posterior = rel_prob * (1 - exam_prob) / (1 - exam_prob *
        rel_prob).

    To increase the numeric stability, we compute the posteriror logits first.
    Using the exam_logits_posterior as an example, we have:
      exam_logit_posterior = logit(exam_prob_posterior)
        = log(exam_prob_posterior / (1 - exam_prob_posterior))
    It can be reduced to exam_logits and rel_logits:
      exam_logit_posterior = exam_logits - log(1 + exp(rel_logits))
        = exam_logits - softplus(rel_logits)

    We can do similar reduction for rel_logit_posterior. Then we compute the
    posterior probablity by apply sigmoid on the logits.

    Args:
      clicks: A 2-D `Tensor` for clicks as observed data. A value >= 1.0 is
        treated as clicked.
      exam_logits: A 2-D `Tensor` to compute P(examination) and has the same
        shape as `clicks`.
      rel_logits: A 2-D `Tensor` to compute P(relevance) and has the same shape
        as `clicks`.

    Returns:
      A tuple of (exam_given_clicks, rel_given_clicks) representing
      P(examination | click) and P(relevance | click).
    """
    with tf.compat.v1.name_scope(name='compute_latent_prob'):
      is_clicked = tf.greater_equal(tf.cast(clicks, tf.float32), 1.0)
      exam_logits_posterior = exam_logits - tf.math.softplus(rel_logits)
      rel_logits_posterior = rel_logits - tf.math.softplus(exam_logits)
      exam_prob_posterior = tf.compat.v1.where(
          is_clicked, tf.ones_like(exam_logits_posterior),
          tf.sigmoid(exam_logits_posterior))
      rel_prob_posterior = tf.compat.v1.where(
          is_clicked, tf.ones_like(rel_logits_posterior),
          tf.sigmoid(rel_logits_posterior))
      return tf.stop_gradient(exam_prob_posterior), tf.stop_gradient(
          rel_prob_posterior)

  def _compute_unreduced_loss_impl(self, labels, logits, mask=None):
    """Computes the loss for each element.

    Args:
      labels: A `Tensor` with shape [batch_size, list_size] representing clicks.
      logits: A `Tensor` with shape [batch_size, list_size, 2], where the first
        value in the 3rd-dim is the logits for examination and the second value
        is the logits for relevance.
      mask: A `Tensor` of the same shape as labels indicating which entries are
        valid for computing the loss.

    Returns:
      A tuple(losses, loss_weights).
    """
    if mask is None:
      mask = utils.is_label_valid(labels)
    labels = tf.compat.v1.where(mask, labels, tf.zeros_like(labels))
    exam_logits, rel_logits = tf.unstack(logits, axis=2)
    exam_logits = tf.compat.v1.where(mask, exam_logits,
                                     tf.zeros_like(exam_logits))
    rel_logits = tf.compat.v1.where(mask, rel_logits,
                                    tf.zeros_like(rel_logits))
    # The distribution in the E step.
    exam_latent_prob, rel_latent_prob = self._compute_latent_prob(
        labels, exam_logits, rel_logits)
    # The loss in the M step.
    losses = tf.compat.v1.nn.sigmoid_cross_entropy_with_logits(
        labels=exam_latent_prob, logits=exam_logits) * self._exam_loss_weight
    losses += tf.compat.v1.nn.sigmoid_cross_entropy_with_logits(
        labels=rel_latent_prob, logits=rel_logits) * self._rel_loss_weight
    return losses, tf.cast(mask, dtype=tf.float32)


class SigmoidCrossEntropyLoss(_PointwiseLoss):
  """Implements sigmoid cross entropy loss."""

  def __init__(self, name, temperature=1.0, ragged=False):
    """Overwrite the constructor.

    Args:
      name: A string used as the name for this loss.
      temperature: A float number to modify the logits=logits/temperature.
      ragged: A boolean indicating whether the input tensors are ragged.
    """
    super().__init__(name, None, temperature, ragged)

  def _compute_unreduced_loss_impl(self, labels, logits, mask=None):
    """See `_RankingLoss`."""
    if mask is None:
      mask = utils.is_label_valid(labels)
    labels = tf.compat.v1.where(mask, labels, tf.zeros_like(labels))
    logits = tf.compat.v1.where(mask, logits, tf.zeros_like(logits))
    losses = tf.compat.v1.nn.sigmoid_cross_entropy_with_logits(
        labels=labels, logits=logits)
    return losses, tf.cast(mask, dtype=tf.float32)


class MeanSquaredLoss(_PointwiseLoss):
  """Implements the means squared error loss."""

  def __init__(self, name, ragged=False):
    """Overwrite the constructor.

    Args:
      name: A string used as the name for this loss.
      ragged: A boolean indicating whether the input tensors are ragged.
    """
    # temperature is not used in this loss.
    super().__init__(name, None, temperature=1.0, ragged=ragged)

  def _compute_unreduced_loss_impl(self, labels, logits, mask=None):
    """See `_RankingLoss`."""
    if mask is None:
      mask = utils.is_label_valid(labels)
    labels = tf.compat.v1.where(mask, labels, tf.zeros_like(labels))
    logits = tf.compat.v1.where(mask, logits, tf.zeros_like(logits))
    losses = tf.compat.v1.squared_difference(labels, logits)
    return losses, tf.cast(mask, dtype=tf.float32)


class ListMLELoss(_ListwiseLoss):
  """Implements ListMLE loss."""

  def _compute_unreduced_loss_impl(self, labels, logits, mask=None):
    """See `_RankingLoss`."""
    if mask is None:
      mask = utils.is_label_valid(labels)
    # Reset the masked labels to 0 and reset the masked logits to a logit with
    # ~= 0 contribution.
    labels = tf.compat.v1.where(mask, labels, tf.zeros_like(labels))
    logits = tf.compat.v1.where(mask, logits,
                                tf.math.log(_EPSILON) * tf.ones_like(logits))
    scores = tf.compat.v1.where(
        mask, labels,
        tf.reduce_min(input_tensor=labels, axis=1, keepdims=True) -
        1e-6 * tf.ones_like(labels))
    # Use a fixed ops-level seed and the randomness is controlled by the
    # graph-level seed.
    sorted_labels, sorted_logits = utils.sort_by_scores(
        scores, [labels, logits], shuffle_ties=True, seed=37)

    raw_max = tf.reduce_max(input_tensor=sorted_logits, axis=1, keepdims=True)
    sorted_logits = sorted_logits - raw_max
    sums = tf.cumsum(tf.exp(sorted_logits), axis=1, reverse=True)
    sums = tf.math.log(sums) - sorted_logits

    if self._lambda_weight is not None and isinstance(self._lambda_weight,
                                                      ListMLELambdaWeight):
      batch_size, list_size = tf.unstack(tf.shape(input=sorted_labels))
      sums *= self._lambda_weight.individual_weights(
          sorted_labels,
          tf.tile(tf.expand_dims(tf.range(list_size) + 1, 0), [batch_size, 1]))

    negative_log_likelihood = tf.reduce_sum(
        input_tensor=sums, axis=1, keepdims=True)
    return negative_log_likelihood, tf.ones_like(negative_log_likelihood)


class ApproxNDCGLoss(_ListwiseLoss):
  """Implements ApproxNDCG loss."""

  # Use a different default temperature.
<<<<<<< HEAD
  def __init__(self, name, lambda_weight=None, temperature=0.1,
               normalized=True):
    """See `_ListwiseLoss`."""
    super().__init__(name, lambda_weight, temperature)
    self._normalized = normalized
=======
  def __init__(self, name, lambda_weight=None, temperature=0.1, ragged=False):
    """See `_ListwiseLoss`."""
    super().__init__(name, lambda_weight, temperature, ragged)
>>>>>>> 77f28007

  def _compute_unreduced_loss_impl(self, labels, logits, mask=None):
    """See `_RankingLoss`."""
    if mask is None:
      mask = utils.is_label_valid(labels)
    labels = tf.compat.v1.where(mask, labels, tf.zeros_like(labels))
    logits = tf.compat.v1.where(
        mask, logits, -1e3 * tf.ones_like(logits) +
        tf.reduce_min(input_tensor=logits, axis=-1, keepdims=True))

    label_sum = tf.reduce_sum(input_tensor=labels, axis=1, keepdims=True)
    nonzero_mask = tf.greater(tf.reshape(label_sum, [-1]), 0.0)
    labels = tf.compat.v1.where(nonzero_mask, labels,
                                _EPSILON * tf.ones_like(labels))
    ranks = approx_ranks(logits)
    
    if self._normalized:
      unreduced_loss = -ndcg(labels, ranks)
    else:
      unreduced_loss = -dcg(labels, ranks)

    return unreduced_loss, tf.reshape(
        tf.cast(nonzero_mask, dtype=tf.float32), [-1, 1])

class ApproxDCGLoss(ApproxNDCGLoss):
  """Implements ApproxDCG loss."""

  # Use a different default temperature.
  def __init__(self, name, lambda_weight=None, temperature=0.1):
    """See `ApproxNDCGLoss`."""
    super().__init__(name, lambda_weight, temperature, False)

class ApproxMRRLoss(_ListwiseLoss):
  """Implements ApproxMRR loss."""

  # Use a different default temperature.
  def __init__(self, name, lambda_weight=None, temperature=0.1, ragged=False):
    """See `_ListwiseLoss`."""
    super().__init__(name, lambda_weight, temperature, ragged)

  def _compute_unreduced_loss_impl(self, labels, logits, mask=None):
    """See `_RankingLoss`."""
    if mask is None:
      mask = utils.is_label_valid(labels)
    labels = tf.compat.v1.where(mask, labels, tf.zeros_like(labels))
    logits = tf.compat.v1.where(
        mask, logits, -1e3 * tf.ones_like(logits) +
        tf.math.reduce_min(input_tensor=logits, axis=-1, keepdims=True))

    label_sum = tf.math.reduce_sum(input_tensor=labels, axis=1, keepdims=True)

    nonzero_mask = tf.math.greater(tf.reshape(label_sum, [-1]), 0.0)
    labels = tf.compat.v1.where(nonzero_mask, labels,
                                _EPSILON * tf.ones_like(labels))

    rr = 1. / approx_ranks(logits)
    rr = tf.math.reduce_sum(input_tensor=rr * labels, axis=-1, keepdims=True)
    mrr = rr / tf.math.reduce_sum(input_tensor=labels, axis=-1, keepdims=True)
    return -mrr, tf.reshape(tf.cast(nonzero_mask, dtype=tf.float32), [-1, 1])


class NeuralSortCrossEntropyLoss(_ListwiseLoss):
  """Implements Cross-entropy loss of neural sort permutation matrix."""

  def _compute_unreduced_loss_impl(self, labels, logits, mask=None):
    """See `_RankingLoss`."""
    if mask is None:
      mask = utils.is_label_valid(labels)
    labels = tf.compat.v1.where(mask, labels, tf.zeros_like(labels))
    logits = tf.compat.v1.where(mask, logits, tf.zeros_like(logits))

    label_sum = tf.reduce_sum(input_tensor=labels, axis=1, keepdims=True)
    nonzero_mask = tf.greater(tf.reshape(label_sum, [-1]), 0.0)

    # shape = [batch_size, list_size, list_size].
    true_perm = neural_sort(labels, mask=mask)
    smooth_perm = neural_sort(logits, mask=mask)

    losses = tf.compat.v1.nn.softmax_cross_entropy_with_logits_v2(
        labels=true_perm, logits=tf.math.log(1e-20 + smooth_perm), axis=2)

    # Neural sort will place masked entries last. Losses are still computed on
    # those entries so we need to cancel those out. This means we need to mask
    # out the last n entries, where n is the number of masked items per list. We
    # do so by sorting the mask and setting (masked) invalid losses to 0.
    sorted_mask = tf.cast(
        tf.sort(tf.cast(mask, dtype=tf.float32), axis=1,
                direction='DESCENDING'),
        dtype=tf.bool)
    losses = tf.where(sorted_mask, losses, tf.zeros_like(losses))

    # shape = [batch_size, list_size].
    losses = tf.math.divide_no_nan(
        tf.reduce_sum(input_tensor=losses, axis=-1, keepdims=True),
        tf.reduce_sum(input_tensor=tf.cast(mask, dtype=tf.float32),
                      axis=-1, keepdims=True))

    return losses, tf.reshape(tf.cast(nonzero_mask, dtype=tf.float32), [-1, 1])


class NeuralSortNDCGLoss(_ListwiseLoss):
  """Implements PiRank-NDCG loss.

  The PiRank-NDCG loss is a differentiable approximation of the NDCG metric
  using the NeuralSort trick, which generates a permutation matrix based on
  ranking scores. Please refer to https://arxiv.org/abs/2012.06731 for the
  PiRank method. For PiRank-NDCG in specific,
    NDCG_metric = - sum_i (2^y_i - 1) / log(1 + r_i) / maxDCG,
  where y_i and r_i are the label and the score rank of the ith document
  respectively. This metric can be also written as the sum over rank r with an
  indicator function I,
    NDCG_metric = - sum_{i,r} (2^y_i - 1) / log(1 + r) * I(r, r_i) / maxDCG,
  where the indicator function I(r, r_i) = 1 if r = r_i and 0 otherwise, which
  is the permutation matrix.

  Approximated with a differentiable permutation matrix using neural sort,
    PiRank-NDCG = - sum_{i,r} (2^y_i - 1) / log(1 + r) * P(r, i) / maxDCG,
  where P(r, i) is the approximation of the permutation matrix.
  """

  def _compute_unreduced_loss_impl(self, labels, logits, mask=None):
    """See `_RankingLoss`."""
    if mask is None:
      mask = utils.is_label_valid(labels)
    labels = tf.compat.v1.where(mask, labels, tf.zeros_like(labels))
    logits = tf.compat.v1.where(mask, logits, tf.zeros_like(logits))

    label_sum = tf.reduce_sum(input_tensor=labels, axis=1, keepdims=True)
    nonzero_mask = tf.greater(tf.reshape(label_sum, [-1]), 0.0)
    # shape = [batch_size, list_size].
    labels = tf.compat.v1.where(nonzero_mask, labels,
                                _EPSILON * tf.ones_like(labels))
    # shape = [batch_size, list_size, list_size].
    smooth_perm = neural_sort(logits, mask=mask)

    return -ndcg(
        labels, perm_mat=smooth_perm), tf.reshape(
            tf.cast(nonzero_mask, dtype=tf.float32), [-1, 1])


def neural_sort(logits, name=None, mask=None):
  r"""Generate the permutation matrix from logits by deterministic neuralsort.

  The sort on a list of logits can be approximated by a differentiable
  permutation matrix using Neural Sort (https://arxiv.org/abs/1903.08850).
  The approximation is achieved by constructing a list of functions on logits,
    fn_i(k) = (list_size + 1 - 2*i) * logit_k - sum_j |logit_k - logit_j|,
  whose value is maximal when k is at the ith largest logit.
  So that the permutation matrix can be expressed as
           / 1 if j = argmax_k fn_i(k)
    P_ij = |                           = one_hot(argmax(fn_i(j))).
           \ 0 otherwise
  And the differentiable approximation of the matrix is applied with softmax,
    P^_ij = softmax(fn_i(j) / temperature),
  where the parameter temperature tunes the smoothiness of the approximation.

  #### References
  [1]: Aditya Grover, Eric Wang, Aaron Zweig, Stefano Ermon.
       Stochastic Optimization of Sorting Networks via Continuous Relaxations.
       https://arxiv.org/abs/1903.08850

  Args:
    logits: A `Tensor` with shape [batch_size, list_size]. Each value is the
      ranking score of the corresponding item. (We are using logits here,
      noticing the original paper is using probability weights, i.e., the
      exponentials of the logits).
    name: A string used as the name for this loss.
    mask: A `Tensor` with the same shape as logits indicating which entries are
      valid for computing the neural_sort. Invalid entries are pushed to the
      end.

  Returns:
    A tensor of permutation matrices whose dimension is [batch_size, list_size,
    list_size].
  """
  with tf.compat.v1.name_scope(name, 'neural_sort', [logits]):
    if mask is None:
      mask = tf.ones_like(logits, dtype=tf.bool)

    # Reset logits to 0 and compute number of valid entries for each list in the
    # batch.
    logits = tf.where(mask, logits, tf.zeros_like(logits))
    num_valid_entries = tf.reduce_sum(tf.cast(mask, dtype=tf.int32), axis=1,
                                      keepdims=True)

    # Compute logit differences and mask out invalid entries.
    logit_diff = tf.abs(tf.expand_dims(logits, 2) - tf.expand_dims(logits, 1))
    valid_pair_mask = _apply_pairwise_op(tf.logical_and, mask)
    logit_diff = tf.where(valid_pair_mask, logit_diff,
                          tf.zeros_like(logit_diff))
    # shape = [batch_size, 1, list_size].
    logit_diff_sum = tf.reduce_sum(
        input_tensor=logit_diff, axis=1, keepdims=True)

    # Compute masked range so that masked items do not influence scaling.
    masked_range = tf.cumsum(tf.cast(mask, dtype=tf.int32), axis=1)
    scaling = tf.cast(num_valid_entries + 1 - 2 * masked_range,
                      dtype=tf.float32)
    # shape = [batch_size, list_size].
    scaling = tf.expand_dims(scaling, 2)
    # shape = [batch_size, list_size, list_size].
    # Use broadcast to align the dims.
    scaled_logits = scaling * tf.expand_dims(logits, 1)

    p_logits = scaled_logits - logit_diff_sum

    # Masked entries will be forcefully kept in-place by setting their values to
    # -inf everywhere, except for masked rows where they share equal probability
    # with other masked items.
    p_logits = tf.where(valid_pair_mask, p_logits, -math.inf)
    p_logits = tf.where(_apply_pairwise_op(tf.logical_or, mask), p_logits,
                        tf.zeros_like(p_logits))

    # By swapping the rows of masked items to the end of the permutation matrix,
    # we force masked items to be placed last.
    sorted_mask_indices = tf.argsort(tf.cast(mask, dtype=tf.int32), axis=1,
                                     direction='DESCENDING', stable=True)
    p_logits = tf.gather(p_logits, sorted_mask_indices, batch_dims=1, axis=1)

    smooth_perm = tf.nn.softmax(p_logits, -1)

    return smooth_perm


def gumbel_neural_sort(logits,
                       name=None,
                       sample_size=8,
                       temperature=1.0,
                       seed=None):
  """Generate the permutation matrix from logits by stochastic neuralsort.

  By sampling logits from the Gumbel distribution,
    sampled_logits = logits + Gumbel(0, 1),
  the determinstic neural sort z of sampled_logits obeys the distribution with
    Prob(z|logits) = (exp(logit_z1) / Z) * (exp(logit_z2) / Z-exp(logit_z1)) *
                     ... * (exp(logit_zn) / Z-sum_i^(n-1)exp(logit_zi)),
  where Z = sum_i exp(logit_i).

  Args:
    logits: A `Tensor` with shape [batch_size, list_size]. Each value is the
      ranking score of the corresponding item.
    name: A string used as the name for this loss.
    sample_size: An integer representing the number of samples drawn from the
      Concrete distribution defined by scores.
    temperature: The Gumbel-Softmax temperature.
    seed: Seed for pseudo-random number generator.

  Returns:
    A `Tensor` of permutation matrices whose dimension is [batch_size,
    sample_size, list_size, list_size].
  """
  with tf.compat.v1.name_scope(name, 'gumbel_neural_sort', [logits]):
    batch_size = tf.shape(input=logits)[0]
    list_size = tf.shape(input=logits)[1]

    # Sample logits from Concrete(logits).
    sampled_logits = tf.expand_dims(logits, 1)
    sampled_logits += _sample_gumbel([batch_size, sample_size, list_size],
                                     seed=seed)
    sampled_logits = tf.reshape(sampled_logits,
                                [batch_size * sample_size, list_size])

    # Sort by constructing the relaxed permuation matrix from sampled logits.
    smooth_perm = neural_sort(sampled_logits / temperature, name)
    smooth_perm = tf.reshape(smooth_perm,
                             [batch_size, sample_size, list_size, list_size])

    return smooth_perm<|MERGE_RESOLUTION|>--- conflicted
+++ resolved
@@ -1326,17 +1326,10 @@
   """Implements ApproxNDCG loss."""
 
   # Use a different default temperature.
-<<<<<<< HEAD
-  def __init__(self, name, lambda_weight=None, temperature=0.1,
-               normalized=True):
-    """See `_ListwiseLoss`."""
-    super().__init__(name, lambda_weight, temperature)
-    self._normalized = normalized
-=======
-  def __init__(self, name, lambda_weight=None, temperature=0.1, ragged=False):
+  def __init__(self, name, lambda_weight=None, temperature=0.1, ragged=False, normalized=True):
     """See `_ListwiseLoss`."""
     super().__init__(name, lambda_weight, temperature, ragged)
->>>>>>> 77f28007
+    self._normalized = normalized
 
   def _compute_unreduced_loss_impl(self, labels, logits, mask=None):
     """See `_RankingLoss`."""
@@ -1365,9 +1358,9 @@
   """Implements ApproxDCG loss."""
 
   # Use a different default temperature.
-  def __init__(self, name, lambda_weight=None, temperature=0.1):
+  def __init__(self, name, lambda_weight=None, temperature=0.1, ragged=False):
     """See `ApproxNDCGLoss`."""
-    super().__init__(name, lambda_weight, temperature, False)
+    super().__init__(name, lambda_weight, temperature, ragged, normalized=False)
 
 class ApproxMRRLoss(_ListwiseLoss):
   """Implements ApproxMRR loss."""
